--- conflicted
+++ resolved
@@ -1,11 +1,7 @@
-<<<<<<< HEAD
 from typing import Dict, Callable, List, Union, Iterable, Tuple, Optional
-=======
 import json
 import logging
-from typing import Dict, Callable, List, Union, Iterable
 from difflib import HtmlDiff
->>>>>>> b85c9f3e
 from tritongrader import Autograder
 
 from tritongrader.test_case import TestCaseBase
@@ -67,11 +63,8 @@
         self.max_output_bytes: int = max_output_bytes
         self.verbose: bool = verbose
         self.html_diff: bool = html_diff
-<<<<<<< HEAD
         self.leaderboard: List[Tuple[str, Optional[Union[int, float, str]], Optional[str]]] = leaderboard
-=======
         self.results: dict = None
->>>>>>> b85c9f3e
 
     def html_diff_make_table(
         self,
@@ -239,7 +232,6 @@
 
         if self.hide_points:
             self.results["score"] = 0
-<<<<<<< HEAD
         if self.leaderboard:
             self.results["leaderboard"] = []
             for name, value, order in self.leaderboard:
@@ -250,9 +242,7 @@
                     entry["order"] = order
                 self.results["leaderboard"].append(entry)
 
-=======
         logger.info("Formatter execution completed.")
->>>>>>> b85c9f3e
         return self.results
 
     def export(self, path="/autograder/results/results.json"):
